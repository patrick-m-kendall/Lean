﻿/*
 * QUANTCONNECT.COM - Democratizing Finance, Empowering Individuals.
 * Lean Algorithmic Trading Engine v2.0. Copyright 2014 QuantConnect Corporation.
 *
 * Licensed under the Apache License, Version 2.0 (the "License");
 * you may not use this file except in compliance with the License.
 * You may obtain a copy of the License at http://www.apache.org/licenses/LICENSE-2.0
 *
 * Unless required by applicable law or agreed to in writing, software
 * distributed under the License is distributed on an "AS IS" BASIS,
 * WITHOUT WARRANTIES OR CONDITIONS OF ANY KIND, either express or implied.
 * See the License for the specific language governing permissions and
 * limitations under the License.
*/

/**********************************************************
* USING NAMESPACES
**********************************************************/
using System;
using System.IO;
using System.Text;
using System.Collections.Generic;
using System.Security.Cryptography;
using System.Collections.Concurrent;
using System.ComponentModel.Composition.Hosting;
using System.Linq;
using System.Timers;

namespace QuantConnect
{
    /********************************************************
    * CLASS DEFINITIONS
    *********************************************************/
    /// <summary>
    /// Extensions function collections - group all static extensions functions here.
    /// </summary>
    public static class Extensions
    {
        /********************************************************
        * CLASS VARIABLES
        *********************************************************/

        /********************************************************
        * CLASS PROPERTIES
        *********************************************************/

        /********************************************************
        * CLASS METHODS
        *********************************************************/
        /// <summary>
        /// Extension to move one element from list from A to position B.
        /// </summary>
        /// <typeparam name="T">Type of list</typeparam>
        /// <param name="list">List we're operating on.</param>
        /// <param name="oldIndex">Index of variable we want to move.</param>
        /// <param name="newIndex">New location for the variable</param>
        public static void Move<T>(this List<T> list, int oldIndex, int newIndex)
        {
            var oItem = list[oldIndex];
            list.RemoveAt(oldIndex);
            if (newIndex > oldIndex) newIndex--;
            list.Insert(newIndex, oItem);
        }

        /// <summary>
        /// Extension method to convert a string into a byte array
        /// </summary>
        /// <param name="str">String to convert to bytes.</param>
        /// <returns>Byte array</returns>
        public static byte[] GetBytes(this string str)
        {
            var bytes = new byte[str.Length * sizeof(char)];
            Buffer.BlockCopy(str.ToCharArray(), 0, bytes, 0, bytes.Length);
            return bytes;
        }

        /// <summary>
        /// Extension method to clear all items from a thread safe queue
        /// </summary>
        /// <remarks>Small risk of race condition if a producer is adding to the list.</remarks>
        /// <typeparam name="T">Queue type</typeparam>
        /// <param name="queue">queue object</param>
        public static void Clear<T>(this ConcurrentQueue<T> queue)
        {
            T item;
            while (queue.TryDequeue(out item))
            {
                // NOP
            }
        }

        /// <summary>
        /// Extension method to convert a byte array into a string.
        /// </summary>
        /// <param name="bytes">Byte array to convert.</param>
        /// <returns>String from bytes.</returns>
        public static string GetString(this byte[] bytes)
        {
            var chars = new char[bytes.Length / sizeof(char)];
            Buffer.BlockCopy(bytes, 0, chars, 0, bytes.Length);
            return new string(chars);
        }

        /// <summary>
        /// Extension method to convert a string to a MD5 hash.
        /// </summary>
        /// <param name="str">String we want to MD5 encode.</param>
        /// <returns>MD5 hash of a string</returns>
        public static string ToMD5(this string str)
        {
            var builder = new StringBuilder();
            using (var md5Hash = MD5.Create())
            {
                var data = md5Hash.ComputeHash(Encoding.UTF8.GetBytes(str));
                foreach (var t in data) builder.Append(t.ToString("x2"));
            }
            return builder.ToString();
        }

        /// <summary>
        /// Extension method to automatically set the update value to same as "add" value for TryAddUpdate.
        /// This makes the API similar for traditional and concurrent dictionaries.
        /// </summary>
        /// <typeparam name="K">Key type for dictionary</typeparam>
        /// <typeparam name="V">Value type for dictonary</typeparam>
        /// <param name="dictionary">Dictionary object we're operating on</param>
        /// <param name="key">Key we want to add or update.</param>
        /// <param name="value">Value we want to set.</param>
        public static void AddOrUpdate<K, V>(this ConcurrentDictionary<K, V> dictionary, K key, V value)
        {
            dictionary.AddOrUpdate(key, value, (oldkey, oldvalue) => value);
        }

        /// <summary>
        /// Extension method to round a double value to a fixed number of significant figures instead of a fixed decimal places.
        /// </summary>
        /// <param name="d">Double we're rounding</param>
        /// <param name="digits">Number of significant figures</param>
        /// <returns>New double rounded to digits-significant figures</returns>
        public static double RoundToSignificantDigits(this double d, int digits)
        {
            if (d == 0) return 0;
            var scale = Math.Pow(10, Math.Floor(Math.Log10(Math.Abs(d))) + 1);
            return scale * Math.Round(d / scale, digits);
        }

        /// <summary>
        /// Extension method for faster string to decimal conversion.
        /// </summary>
        /// <param name="str">String to be converted to decimal value</param>
        /// <remarks>Method makes some assuptions - always numbers, no "signs" +,- etc.</remarks>
        /// <returns>Decimal value of the string</returns>
        public static decimal ToDecimal(this string str)
        {
            long value = 0;
            var exp = 0;
            var decimalPlaces = int.MinValue;
            const long maxValueDivideTen = (long.MaxValue / 10);

            for (var i = 0; i < str.Length; i++)
            {
                var ch = str[i];
                if (ch >= '0' && ch <= '9')
                {
                    while (value >= maxValueDivideTen)
                    {
                        value >>= 1;
                        exp++;
                    }
                    value = value * 10 + (ch - '0');
                    decimalPlaces++;
                }
                else if (ch == '.')
                {
                    decimalPlaces = 0;
                }
                else
                {
                    break;
                }
            }

            if (decimalPlaces > 0)
            {
                var divider = 10;
                for (var i = 1; i < decimalPlaces; i++) divider *= 10;

                return (decimal)value / divider;
            }

            return value;
        }

<<<<<<< HEAD
=======
        /// <summary>
        /// Gets the smallest positive number that can be added to a decimal instance and return
        /// a new value that does not == the old value
        /// </summary>
        public static decimal GetDecimalEpsilon()
        {
            return new decimal(1, 0, 0, false, 27); //1e-27m;
        }

>>>>>>> 3beb76db
        /// <summary>
        /// Extension method to extract the extension part of this file name if it matches a safe list, or return a ".custom" extension for ones which do not match.
        /// </summary>
        /// <param name="str">String we're looking for the extension for.</param>
        /// <returns>Last 4 character string of string.</returns>
        public static string GetExtension(this string str)
        {
            var ext = str.Substring(Math.Max(0, str.Length - 4));
            var allowedExt = new List<string> { ".zip", ".csv", ".json" };
            if (!allowedExt.Contains(ext))
            {
                ext = ".custom";
            }
            return ext;
        }

        /// <summary>
        /// Extension method to convert strings to stream to be read.
        /// </summary>
        /// <param name="str">String to convert to stream</param>
        /// <returns>Stream instance</returns>
        public static Stream ToStream(this string str)
        {
            var stream = new MemoryStream();
            var writer = new StreamWriter(stream);
            writer.Write(str);
            writer.Flush();
            stream.Position = 0;
            return stream;
        }

        /// <summary>
        /// Extension method to round a timeSpan to nearest timespan period.
        /// </summary>
        /// <param name="time">TimeSpan To Round</param>
        /// <param name="roundingInterval">Rounding Unit</param>
        /// <param name="roundingType">Rounding method</param>
        /// <returns>Rounded timespan</returns>
        public static TimeSpan Round(this TimeSpan time, TimeSpan roundingInterval, MidpointRounding roundingType)
        {
            if (roundingInterval == TimeSpan.Zero)
            {
                // divide by zero exception
                return time;
            }

            return new TimeSpan(
                Convert.ToInt64(Math.Round(
                    time.Ticks / (decimal)roundingInterval.Ticks,
                    roundingType
                )) * roundingInterval.Ticks
            );
        }

        /// <summary>
        /// Extension method to round timespan to nearest timespan period.
        /// </summary>
        /// <param name="time">Base timespan we're looking to round.</param>
        /// <param name="roundingInterval">Timespan period we're rounding.</param>
        /// <returns>Rounded timespan period</returns>
        public static TimeSpan Round(this TimeSpan time, TimeSpan roundingInterval)
        {
            return Round(time, roundingInterval, MidpointRounding.ToEven);
        }

        /// <summary>
        /// Extension method to round a datetime down by a timespan interval.
        /// </summary>
        /// <param name="dateTime">Base DateTime object we're rounding down.</param>
        /// <param name="interval">Timespan interval to round to.</param>
        /// <returns>Rounded datetime</returns>
        public static DateTime RoundDown(this DateTime dateTime, TimeSpan interval)
        {
            if (interval == TimeSpan.Zero)
            {
                // divide by zero exception
                return dateTime;
            }
            return dateTime.AddTicks(-(dateTime.Ticks % interval.Ticks));
        }

        /// <summary>
        /// Extension method to round a datetime to the nearest unit timespan.
        /// </summary>
        /// <param name="datetime">Datetime object we're rounding.</param>
        /// <param name="roundingInterval">Timespan rounding period.s</param>
        /// <returns>Rounded datetime</returns>
        public static DateTime Round(this DateTime datetime, TimeSpan roundingInterval)
        {
            return new DateTime((datetime - DateTime.MinValue).Round(roundingInterval).Ticks);
        }

        /// <summary>
        /// Extension method to explicitly round up to the nearest timespan interval.
        /// </summary>
        /// <param name="time">Base datetime object to round up.</param>
        /// <param name="d">Timespan interval for rounding</param>
        /// <returns>Rounded datetime</returns>
        public static DateTime RoundUp(this DateTime time, TimeSpan d)
        {
            if (d == TimeSpan.Zero)
            {
                // divide by zero exception
                return time;
            }
            return new DateTime(((time.Ticks + d.Ticks - 1) / d.Ticks) * d.Ticks);
        }

        /// <summary>
        /// Add the reset method to the System.Timer class.
        /// </summary>
        /// <param name="timer">System.timer object</param>
        public static void Reset(this Timer timer)
        {
            timer.Stop();
            timer.Start();
        }

        /// <summary>
        /// Extension method to searches the composition container for an export that has a matching type name. This function
        /// will first try to match on Type.FullName, and if unsuccessful will try to match on Type.Name
        ///
        /// This method will not throw if multiple types are found matching the name, it will just return the first one it finds.
        /// </summary>
        /// <typeparam name="T">The type of the export</typeparam>
        /// <param name="container">The container to search</param>
        /// <param name="typeName">The name of the type to find. This can be an assembly qualified name, a full name, or just the type's name</param>
        /// <returns>The export instance</returns>
        public static T GetExportedValueByTypeName<T>(this CompositionContainer container, string typeName)
            where T : class
        {
            var values = container.GetExportedValues<T>().ToList();

            // first check assembly qualified name
            var value = values.FirstOrDefault(x => x.GetType().AssemblyQualifiedName == typeName);
            if (value != null)
            {
                return value;
            }

            // check for full type name
            value = values.FirstOrDefault(x => x.GetType().FullName == typeName);
            if (value != null)
            {
                return value;
            }

            // lastly, just check for the type's name
            value = values.FirstOrDefault(x => x.GetType().Name == typeName);
            if (value == null)
            {
                throw new ArgumentException("Unable to locate any exports matching the requested typeName: " + typeName, "typeName");
            }

            return value;
        }

        /// <summary>
        /// Checks the specified type to see if it is a subclass of the <paramref name="possibleSuperType"/>. This method will
        /// crawl up the inheritance heirarchy to check for equality using generic type definitions (if exists)
        /// </summary>
        /// <param name="type">The type to be checked as a subclass of <paramref name="possibleSuperType"/></param>
        /// <param name="possibleSuperType">The possible superclass of <paramref name="type"/></param>
        /// <returns>True if <paramref name="type"/> is a subclass of the generic type definition <paramref name="possibleSuperType"/></returns>
        public static bool IsSubclassOfGeneric(this Type type, Type possibleSuperType)
        {
            while (type != null && type != typeof(object))
            {
                Type cur;
                if (type.IsGenericType && possibleSuperType.IsGenericTypeDefinition)
                {
                    cur = type.GetGenericTypeDefinition();
                }
                else
                {
                    cur = type;
                }
                if (possibleSuperType == cur)
                {
                    return true;
                }
                type = type.BaseType;
            }
            return false;
        }

        /// <summary>
        /// Converts the Resolution instance into a TimeSpan instance
        /// </summary>
        /// <param name="resolution">The resolution to be converted</param>
        /// <returns>A TimeSpan instance that represents the resolution specified</returns>
        public static TimeSpan ToTimeSpan(this Resolution resolution)
        {
            switch (resolution)
            {
                case Resolution.Tick:
                    // ticks can be instantaneous
                    return TimeSpan.FromTicks(0);
                case Resolution.Second:
                    return TimeSpan.FromSeconds(1);
                case Resolution.Minute:
                    return TimeSpan.FromMinutes(1);
                case Resolution.Hour:
                    return TimeSpan.FromHours(1);
                case Resolution.Daily:
                    return TimeSpan.FromDays(1);
                default:
                    throw new ArgumentOutOfRangeException("resolution");
            }
        }
    }
}<|MERGE_RESOLUTION|>--- conflicted
+++ resolved
@@ -191,8 +191,6 @@
             return value;
         }
 
-<<<<<<< HEAD
-=======
         /// <summary>
         /// Gets the smallest positive number that can be added to a decimal instance and return
         /// a new value that does not == the old value
@@ -202,7 +200,6 @@
             return new decimal(1, 0, 0, false, 27); //1e-27m;
         }
 
->>>>>>> 3beb76db
         /// <summary>
         /// Extension method to extract the extension part of this file name if it matches a safe list, or return a ".custom" extension for ones which do not match.
         /// </summary>
