using QuantConnect.Brokerages.GDAX;
using QuantConnect.Data;
using QuantConnect.Data.Market;
using QuantConnect.Securities;
using System.Collections.Generic;
using QuantConnect.Brokerages;

namespace QuantConnect.Tests.Brokerages.GDAX
{
    public class GDAXTestsHelpers
    {

        public static Security GetSecurity(decimal price = 1m, SecurityType securityType = SecurityType.Crypto)
        {
<<<<<<< HEAD
            return new Security(SecurityExchangeHours.AlwaysOpen(TimeZones.Utc), CreateConfig(), new Cash(CashBook.AccountCurrency, 1000, price),
=======
            return new Security(SecurityExchangeHours.AlwaysOpen(TimeZones.Utc), CreateConfig(securityType), new Cash(CashBook.AccountCurrency, 1000, price),
>>>>>>> f7dc8363
                new SymbolProperties("BTCUSD", CashBook.AccountCurrency, 1, 1, 0.01m));
        }

        private static SubscriptionDataConfig CreateConfig(SecurityType securityType = SecurityType.Crypto)
        {
<<<<<<< HEAD
            return new SubscriptionDataConfig(typeof(TradeBar), Symbol.Create("BTCUSD", SecurityType.Crypto, Market.GDAX), Resolution.Minute, TimeZones.Utc, TimeZones.Utc,
=======
            return new SubscriptionDataConfig(typeof(TradeBar), Symbol.Create("BTCUSD", securityType, Market.GDAX), Resolution.Minute, TimeZones.Utc, TimeZones.Utc,
>>>>>>> f7dc8363
                false, true, false);
        }



        public static void AddOrder(GDAXBrokerage unit, int id, string brokerId, decimal quantity)
        {
            var order = new Orders.MarketOrder { BrokerId = new List<string> { brokerId }, Quantity = quantity, Id = id };
            unit.CachedOrderIDs.TryAdd(1, order);
            unit.FillSplit.TryAdd(id, new GDAXFill(order));
        }

        public static WebSocketMessage GetArgs(string json)
        {
            return new WebSocketMessage(json);
        }
    }
}<|MERGE_RESOLUTION|>--- conflicted
+++ resolved
@@ -12,21 +12,13 @@
 
         public static Security GetSecurity(decimal price = 1m, SecurityType securityType = SecurityType.Crypto)
         {
-<<<<<<< HEAD
-            return new Security(SecurityExchangeHours.AlwaysOpen(TimeZones.Utc), CreateConfig(), new Cash(CashBook.AccountCurrency, 1000, price),
-=======
-            return new Security(SecurityExchangeHours.AlwaysOpen(TimeZones.Utc), CreateConfig(securityType), new Cash(CashBook.AccountCurrency, 1000, price),
->>>>>>> f7dc8363
-                new SymbolProperties("BTCUSD", CashBook.AccountCurrency, 1, 1, 0.01m));
+              return new Security(SecurityExchangeHours.AlwaysOpen(TimeZones.Utc), CreateConfig(securityType), new Cash(CashBook.AccountCurrency, 1000, price),
+              new SymbolProperties("BTCUSD", CashBook.AccountCurrency, 1, 1, 0.01m));
         }
 
         private static SubscriptionDataConfig CreateConfig(SecurityType securityType = SecurityType.Crypto)
         {
-<<<<<<< HEAD
-            return new SubscriptionDataConfig(typeof(TradeBar), Symbol.Create("BTCUSD", SecurityType.Crypto, Market.GDAX), Resolution.Minute, TimeZones.Utc, TimeZones.Utc,
-=======
-            return new SubscriptionDataConfig(typeof(TradeBar), Symbol.Create("BTCUSD", securityType, Market.GDAX), Resolution.Minute, TimeZones.Utc, TimeZones.Utc,
->>>>>>> f7dc8363
+                return new SubscriptionDataConfig(typeof(TradeBar), Symbol.Create("BTCUSD", securityType, Market.GDAX), Resolution.Minute, TimeZones.Utc, TimeZones.Utc,
                 false, true, false);
         }
 
